--- conflicted
+++ resolved
@@ -16,14 +16,7 @@
 
 ## Installing Vatic ##
 
-<<<<<<< HEAD
-After making sure you have a Python version within 3.8 through 3.11 installed, clone the repository using one of
-the following from command line:
 
-```git clone https://github.com/PrincetonUniversity/Vatic.git```
-
-```git clone git@github.com:PrincetonUniversity/Vatic.git```
-=======
 After making sure you have a Python version within 3.8 through 3.11 installed, clone the repository using one of the following from command line:
 
 ```git clone https://github.com/PrincetonUniversity/Vatic.git```
@@ -35,16 +28,12 @@
 Move to the newely created directory
 ```cd Vatic```
 
-If you wish to work on the stable version, checkout the stable branch (if know what you're doing and want to work on the experimental main branch, skip this step):
-```git checkout merge_to_1332616```
-
 Make sure you have anaconda installed. On the cluster, run the following command
 `module load anaconda3/2022.10`.
 To create a virtual environment, whose name is "vatic-test", run the following command:
 `conda create -n vatic-test python=3.11`
 and activate it:
 `conda activate vatic-test`. 
->>>>>>> 2c1e24e7
 
 Then, from inside the cloned directory, install Vatic:
 ```
